--- conflicted
+++ resolved
@@ -52,11 +52,7 @@
   this._code = code;
   Error.call(this, messages[code]);
   this.message = messages[code];
-<<<<<<< HEAD
-  if(message) this.message += ': ' + message;
-=======
   if(message) this.message = this.message + ": " + message;
->>>>>>> fcd13771
   if(Error.captureStackTrace) Error.captureStackTrace(this, core.DOMException);
 };
 
